from typing import List

from models import Purchase
<<<<<<< HEAD
from dotenv import load_dotenv
import os
=======
from supabase import Client, create_client
>>>>>>> e924f27a

load_dotenv()

url: str = os.getenv("SUPABASE_URL")
key: str = os.getenv("SUPABASE_KEY")

# Ensure they are properly loaded
if not url or not key:
    raise ValueError("Supabase URL or key not found. Check your .env file.")

supabase: Client = create_client(url, key)


def record_purchase(purchase: Purchase):
    response = supabase.table("purchases").insert(purchase.model_dump()).execute()

    if response.error:
        raise Exception(f"Failed to record purchase: {response.error.message}")
    return response.data


def get_purchases() -> List[dict]:
    response = supabase.table("purchases").select("*").execute()

    if response.error:
        raise Exception(f"Failed to fetch purchases: {response.error.message}")
    return response.data or []  # return empty list if no records found<|MERGE_RESOLUTION|>--- conflicted
+++ resolved
@@ -1,12 +1,9 @@
 from typing import List
 
 from models import Purchase
-<<<<<<< HEAD
+from supabase import Client, create_client
 from dotenv import load_dotenv
 import os
-=======
-from supabase import Client, create_client
->>>>>>> e924f27a
 
 load_dotenv()
 
